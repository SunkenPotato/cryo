//! Atoms.
//!
//! Atoms are tokens which are constant and only may be parsed from one specific input.

<<<<<<< HEAD
use cryo_span::Span;

use crate::{Lex, LexicalError, Token, TokenType, atom, find_token_end};

/// A semicolon token (`;`).
#[derive(Clone, Copy, PartialEq, Eq, Debug)]
pub struct Semi;

/// An assign token (`=`).
#[derive(Clone, Copy, PartialEq, Eq, Debug)]
pub struct Assign;

/// The left curly brace (`{`).
#[derive(Clone, Copy, PartialEq, Eq, Debug)]
pub struct LCurly;

/// The right curly brace (`}`).
#[derive(Clone, Copy, PartialEq, Eq, Debug)]
pub struct RCurly;

atom!(LCurly, "{");
atom!(RCurly, "}");
atom!(Semi, ";");
atom!(Assign, "=");
atom! {
    /// A keyword.
    ///
    /// Keywords are reserved tokens used to indicate behaviour or declare constructs.
    pub enum Keyword {
        /// The `let` keyword. Used to declare bindings.
        #("let")
        Let,
        /// The `mut` keyword. Used to declare mutability on bindings.
        #("mut")
        Mut,
        /// The `if` keyword. Used to indicate a conditional block.
        #("if")
        If,
        /// The `else` keyword. Used to define the operation to be executed should an if-statement not be valid.
        #("else")
        Else,
        /// The `struct` keyword. Used to define structs.
        #("struct")
        Struct
    }
}

atom! {
    /// Operators for binary expressions.
    pub enum Operators {
        /// The addition operator (`+`).
        #("+")
        Add,
        /// The subtraction operator (`-`).
        #("-")
        Sub,
        /// The multiplication operator (`*`).
        #("*")
        Mul,
        /// The division operator (`/`).
        #("/")
        Div,
        /// The remainder operator (`%`).
        #("%")
        Rem,
        /// The equality operator (`==`).
        #("==")
        Eq,
        /// The inequality operator (`!=`).
        #("!=")
        NotEq
    }
}

/// Item visibility token.
#[derive(Clone, Copy, PartialEq, Eq, Debug)]
pub enum Visibility {
    /// Private visibility.
    Private,
    /// Public visibility.
    Public,
}

impl Lex for Visibility {
    fn lex(s: &str) -> Result<(crate::Token, &str), crate::Error> {
        let (token, rest) = find_token_end(s);

        if let Ok((
            Token {
                t: TokenType::Keyword(Keyword::Struct),
                ..
            },
            ..,
        )) = Keyword::lex(rest)
        {
            return match token {
                "" => Ok((
                    Token::new(TokenType::Visibility(Visibility::Private), Span::new(0, 0)),
                    rest,
                )),
                "pub" => Ok((
                    Token::new(TokenType::Visibility(Visibility::Public), Span::new(0, 3)),
                    rest,
                )),
                _ => Err(crate::Error::new(
                    LexicalError::SequenceNotFound("pub | \"\""),
                    Span::new(0, token.len()),
                )),
            };
        }

        return Err(crate::Error::new(
            LexicalError::SequenceNotFound("item keyword"),
            Span::new(0, token.len()),
        ));
    }
}

token_marker!(Visibility);
=======
#[doc(hidden)]
macro_rules! atom {
    (
        $(#[$attr:meta])*
        $identifier:ident  = $atom:expr
    ) => {
        #[derive(Clone, Copy, PartialEq, Eq, Debug)]
        $(#[$attr])*
        pub struct $identifier;

        impl $crate::Lex for $identifier {
            fn lex(s: &str) -> Result<($crate::Token, &str), $crate::LexicalError> {
                let rest = s
                    .strip_prefix($atom)
                    .ok_or($crate::LexicalError::new($crate::LexicalErrorKind::SequenceNotFound($atom), cryo_span::Span::new(0, $atom.len() as u32)))?;
                Ok(($crate::Token::new($crate::TokenType::$identifier(Self), cryo_span::Span::new(0, $atom.len() as u32)), rest))
            }
        }

        token_marker!($identifier);

        #[cfg(test)]
        ::paste::paste! {
            #[test]
            #[allow(non_snake_case)]
            fn [<lex_ $identifier>]() {
                use $crate::Lex;

                assert_eq!(
                    $identifier::lex($atom),
                    Ok((
                        $crate::Token::new(
                            $crate::TokenType::$identifier($identifier),
                            cryo_span::Span::new(0, $atom.len() as u32)
                        ),
                        ""
                    ))
                )
            }
        }
    };


    (
        $(#[$attr:meta])*
        $visibility:vis enum $identifier:ident {
            $(
                $(#[$variant_attr:meta])*
                #($atom:expr)
                $variant:ident
            ),*
        } with $constructor:path
    ) => {
        $(#[$attr])*
        #[derive(Clone, Copy, PartialEq, Eq, Debug)]
        $visibility enum $identifier {
            $(
                $(#[$variant_attr])*
                $variant,
            )*
        }

        impl $identifier {
            #[doc = concat!("The variants ", stringify!($identifier), " may have")]
            $visibility const VARIANTS: &[Self] = &[$(
                Self::$variant,
            )*];

            #[doc = concat!("Return the string this variant would be able to be parsed from")]
            $visibility const fn as_str(&self) -> &str {
                match self {
                    $(
                        Self::$variant => $atom,
                    )*
                }
            }
        }

        impl $crate::Lex for $identifier {
            fn lex(s: &str) -> Result<($crate::Token, &str), $crate::Error> {
                for variant in Self::VARIANTS {
                    let atom = variant.as_str();
                    if let Some(v) = s.strip_prefix(variant.as_str()) {
                        return Ok(($crate::Token::new($constructor(*variant), cryo_span::Span::new(0, atom.len() as u32)), v))
                    }
                }

                let (start, _) = $crate::find_token_end(s);
                Err($crate::Error::new($crate::LexicalError::SequenceNotFound(stringify!($identifier)), cryo_span::Span::new(0, start.len() as u32)))
            }
        }

        token_marker!($identifier);

        #[cfg(test)]
        ::paste::paste! {
            #[allow(non_snake_case)]
            mod [<$identifier _tests>] {
                use $crate::Lex;
                $(
                    #[test]
                    #[allow(non_snake_case)]
                    fn [<lex_ $identifier _ $variant>]() {
                        assert_eq!(
                            $crate::TokenType::lex(super::$identifier::$variant.as_str()),
                            Ok((
                                $crate::Token::new(
                                    $constructor(
                                        super::$identifier::$variant
                                    ),
                                    cryo_span::Span::new(0, super::$identifier::$variant.as_str().len() as u32)
                                ),
                                ""
                            ))
                        );
                    }
                )*
            }
        }
    };

    (
        $(#[$attr:meta])*
        $visibility:vis enum $identifier:ident {
            $(
                $(#[$variant_attr:meta])*
                #($atom:expr)
                $variant:ident
            ),*
        }
    ) => {
        atom!(
            $(#[$attr])*
            $visibility enum $identifier {
                $(
                    $(#[$variant_attr])*
                    #($atom)
                    $variant
                ),*
            } with $crate::TokenType::$identifier
        );
    };
}

atom!(
    /// The left curly parenthesis.
    LCurly = "{"
);
atom!(
    /// The right curly parenthesis.
    RCurly = "}"
);
atom!(
    /// The left parenthesis.
    LParen = "("
);
atom!(
    /// The right parenthesis.
    RParen = ")"
);
atom!(
    /// A semicolon.
    Semi = ";"
);
atom!(
    /// A comma.
    Comma = ","
);
atom!(
    /// A colon.
    Colon = ":"
);

atom!(
    /// A dot.
    Dot = "."
);

atom!(
    /// `+`.
    Plus = "+"
);

atom!(
    /// `-`.
    Minus = "-"
);

atom!(
    /// `*`.
    Star = "*"
);

atom!(
    /// `/`.
    Slash = "/"
);

atom!(
    /// `%`.
    Percent = "%"
);

atom!(
    /// `=`.
    Equal = "="
);

atom!(
    /// `!`.
    Bang = "!"
);
>>>>>>> 96074305
<|MERGE_RESOLUTION|>--- conflicted
+++ resolved
@@ -2,127 +2,6 @@
 //!
 //! Atoms are tokens which are constant and only may be parsed from one specific input.
 
-<<<<<<< HEAD
-use cryo_span::Span;
-
-use crate::{Lex, LexicalError, Token, TokenType, atom, find_token_end};
-
-/// A semicolon token (`;`).
-#[derive(Clone, Copy, PartialEq, Eq, Debug)]
-pub struct Semi;
-
-/// An assign token (`=`).
-#[derive(Clone, Copy, PartialEq, Eq, Debug)]
-pub struct Assign;
-
-/// The left curly brace (`{`).
-#[derive(Clone, Copy, PartialEq, Eq, Debug)]
-pub struct LCurly;
-
-/// The right curly brace (`}`).
-#[derive(Clone, Copy, PartialEq, Eq, Debug)]
-pub struct RCurly;
-
-atom!(LCurly, "{");
-atom!(RCurly, "}");
-atom!(Semi, ";");
-atom!(Assign, "=");
-atom! {
-    /// A keyword.
-    ///
-    /// Keywords are reserved tokens used to indicate behaviour or declare constructs.
-    pub enum Keyword {
-        /// The `let` keyword. Used to declare bindings.
-        #("let")
-        Let,
-        /// The `mut` keyword. Used to declare mutability on bindings.
-        #("mut")
-        Mut,
-        /// The `if` keyword. Used to indicate a conditional block.
-        #("if")
-        If,
-        /// The `else` keyword. Used to define the operation to be executed should an if-statement not be valid.
-        #("else")
-        Else,
-        /// The `struct` keyword. Used to define structs.
-        #("struct")
-        Struct
-    }
-}
-
-atom! {
-    /// Operators for binary expressions.
-    pub enum Operators {
-        /// The addition operator (`+`).
-        #("+")
-        Add,
-        /// The subtraction operator (`-`).
-        #("-")
-        Sub,
-        /// The multiplication operator (`*`).
-        #("*")
-        Mul,
-        /// The division operator (`/`).
-        #("/")
-        Div,
-        /// The remainder operator (`%`).
-        #("%")
-        Rem,
-        /// The equality operator (`==`).
-        #("==")
-        Eq,
-        /// The inequality operator (`!=`).
-        #("!=")
-        NotEq
-    }
-}
-
-/// Item visibility token.
-#[derive(Clone, Copy, PartialEq, Eq, Debug)]
-pub enum Visibility {
-    /// Private visibility.
-    Private,
-    /// Public visibility.
-    Public,
-}
-
-impl Lex for Visibility {
-    fn lex(s: &str) -> Result<(crate::Token, &str), crate::Error> {
-        let (token, rest) = find_token_end(s);
-
-        if let Ok((
-            Token {
-                t: TokenType::Keyword(Keyword::Struct),
-                ..
-            },
-            ..,
-        )) = Keyword::lex(rest)
-        {
-            return match token {
-                "" => Ok((
-                    Token::new(TokenType::Visibility(Visibility::Private), Span::new(0, 0)),
-                    rest,
-                )),
-                "pub" => Ok((
-                    Token::new(TokenType::Visibility(Visibility::Public), Span::new(0, 3)),
-                    rest,
-                )),
-                _ => Err(crate::Error::new(
-                    LexicalError::SequenceNotFound("pub | \"\""),
-                    Span::new(0, token.len()),
-                )),
-            };
-        }
-
-        return Err(crate::Error::new(
-            LexicalError::SequenceNotFound("item keyword"),
-            Span::new(0, token.len()),
-        ));
-    }
-}
-
-token_marker!(Visibility);
-=======
 #[doc(hidden)]
 macro_rules! atom {
     (
@@ -334,5 +213,4 @@
 atom!(
     /// `!`.
     Bang = "!"
-);
->>>>>>> 96074305
+);
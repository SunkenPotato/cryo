//! Parser for the `cryo` language.
//!
//! A parser turns intermediate tokens generated by the lexer into an AST (Abstract Syntax Tree), which is then used in further operations such as type analysis and IR generation.
#![feature(array_try_from_fn)]
#![feature(generic_const_exprs)]
#![allow(private_bounds, private_interfaces, incomplete_features)]

pub mod atoms;
pub mod expr;
<<<<<<< HEAD
pub mod item;
pub mod parser;
=======
pub mod ident;
>>>>>>> 96074305
pub mod stmt;

#[cfg(test)]
mod test_util;

use cryo_lexer::{
    Symbol,
    stream::{Guard, StreamLike, TokenStream, TokenStreamError},
};
use cryo_span::{Span, Spanned};
use derive_more::From;

type ParseResult<T> = Result<T, ParseError>;

/// Fatal errors that can occur when parsing.
#[derive(From, Debug, PartialEq, Eq)]
pub enum ParseError {
    /// The token stream returned an error.
    TokenStreamError(TokenStreamError),
    /// A keyword is missing.
    MissingKw(Symbol),
}

trait Parse: Sized {
    fn parse(tokens: &mut Guard) -> ParseResult<Self>;
}

impl<T: Parse> Parse for Vec<T> {
    fn parse(tokens: &mut Guard) -> ParseResult<Self> {
        let mut buf = vec![];

        while let Ok(v) = tokens.with(T::parse) {
            buf.push(v);
        }

        Ok(buf)
    }
}

/// A series of `T` punctuated by `P`. The last `T` does not have to be followed by `P`, in which case the `inner` field will be empty and the `T` will be stored in `last`.
pub struct Punctuated<T, P> {
    /// The series of `T` followed by `P`.
    pub inner: Vec<(T, P)>,
    /// The last `T`, which does not have to be followed by a `P`. If it were followed by `P`, it would be stored in `inner`.
    pub last: Option<Box<T>>,
}

impl<T: Parse, P: Parse> Parse for Punctuated<T, P> {
    fn parse(tokens: &mut Guard) -> ParseResult<Self> {
        let mut inner = vec![];
        let mut last = None;

        while let Ok(t) = tokens.with(T::parse) {
            match tokens.with(P::parse) {
                Ok(p) => inner.push((t, p)),
                Err(_) => {
                    last.replace(Box::new(t));
                    break;
                }
            }
        }

        Ok(Self { inner, last })
    }
}

/// Parse a `T` from a stream or a guard.
pub fn parse<T>(stream: &mut impl StreamLike) -> ParseResult<T>
where
    T: Parse,
{
    stream.with(T::parse)
}

/// The parser.
pub struct Parser {
    stream: TokenStream,
}

impl Parser {
    /// Parse a `T`, except that the parser will span the result according to the tokens that the parsing function consumed.
    pub fn spanning<T>(&mut self) -> Result<Spanned<T>, ParseError>
    where
        T: Parse,
    {
        let cursor_before = self.stream.cursor();
        let result = self.stream.with(T::parse)?;
        let final_span = self.stream.all()[cursor_before..self.stream.cursor()]
            .iter()
            .fold(Span::ZERO, |b, token| b + token.span);

        Ok(Spanned::new(result, final_span))
    }
}<|MERGE_RESOLUTION|>--- conflicted
+++ resolved
@@ -7,12 +7,7 @@
 
 pub mod atoms;
 pub mod expr;
-<<<<<<< HEAD
-pub mod item;
-pub mod parser;
-=======
 pub mod ident;
->>>>>>> 96074305
 pub mod stmt;
 
 #[cfg(test)]
